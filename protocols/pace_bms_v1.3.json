--- conflicted
+++ resolved
@@ -1,11 +1,8 @@
 {
     "reader" : "modbus_rtu",
-<<<<<<< HEAD
     "send_holding_register" :  true,
     "send_input_register" : false,
-=======
     "batch_size": 7,
->>>>>>> 73521bc5
     "warning_flag_codes": 
     {
         "b0" : "battery cell overvoltage alarm",
